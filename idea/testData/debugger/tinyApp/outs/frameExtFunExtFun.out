LineBreakpoint created at frameExtFunExtFun.kt:24
!JDK_HOME!\bin\java -agentlib:jdwp=transport=dt_socket,address=!HOST_NAME!:!HOST_PORT!,suspend=y,server=n -Dfile.encoding=!FILE_ENCODING! -classpath !APP_PATH!\classes;!KOTLIN_RUNTIME!;!CUSTOM_LIBRARY!;!RT_JAR! frameExtFunExtFun.FrameExtFunExtFunPackage
Connected to the target VM, address: '!HOST_NAME!:PORT_NAME!', transport: 'socket'
frameExtFunExtFun.kt:24
Compile bytecode for valFoo
Compile bytecode for valTest
Compile bytecode for aProp
Compile bytecode for outerProp
Compile bytecode for bProp
Compile bytecode for aMyFun()
Compile bytecode for outerMyFun()
Compile bytecode for bMyFun()
package frameExtFunExtFun

fun main(args: Array<String>) {
    Outer().run()
}

class A {
    val aProp = 1
    fun aMyFun() = 1
}

class Outer {
    val outerProp = 1
    fun outerMyFun() = 1

    fun A.foo() {
        val valFoo = 1
        class LocalClass {
            val lcProp = 1
            fun B.test() {
                val valTest = 1
                lambda {
                    //Breakpoint!
                    outerProp + aProp + lcProp + bProp + valFoo + valTest
                }
            }
            fun run() {
                B().test()
            }
        }

        LocalClass().run()
    }

    fun run() {
        A().foo()
    }
}

class B {
    val bProp = 1
    fun bMyFun() = 1
}

fun lambda(f: () -> Unit) {
    f()
}

// PRINT_FRAME

// EXPRESSION: valFoo
// RESULT: 1: I

// EXPRESSION: valTest
// RESULT: 1: I

// EXPRESSION: aProp
// RESULT: 1: I

// EXPRESSION: outerProp
// RESULT: 1: I

// EXPRESSION: bProp
// RESULT: 1: I
<<<<<<< HEAD
 frame    = invoke():22, Outer$foo$LocalClass$test$1 {frameExtFunExtFun}
   this     = this = {frameExtFunExtFun.Outer$foo$LocalClass$test$1@uniqueID}"kotlin.Function0<kotlin.Unit>"
     field    = this$0: frameExtFunExtFun.Outer$foo$LocalClass = {frameExtFunExtFun.Outer$foo$LocalClass@uniqueID}
       field    = lcProp: int = 1
       field    = this$0: frameExtFunExtFun.Outer = {frameExtFunExtFun.Outer@uniqueID}
         field    = outerProp: int = 1
       field    = receiver$0: frameExtFunExtFun.A = {frameExtFunExtFun.A@uniqueID}
         field    = aProp: int = 1
       field    = $valFoo: int = 1
     field    = receiver$0: frameExtFunExtFun.B = {frameExtFunExtFun.B@uniqueID}
       field    = bProp: int = 1
     field    = $valTest: int = 1
=======

// EXPRESSION: aMyFun()
// RESULT: 1: I

// EXPRESSION: outerMyFun()
// RESULT: 1: I

// EXPRESSION: bMyFun()
// RESULT: 1: I
 frame    = invoke():24, Outer$foo$LocalClass$test$1 {frameExtFunExtFun}
   this     = this = {frameExtFunExtFun.Outer$foo$LocalClass$test$1@uniqueID}kotlin.Function0<kotlin.Unit>
     field    = this$0: frameExtFunExtFun.Outer$foo$LocalClass = {frameExtFunExtFun.Outer$foo$LocalClass@uniqueID} (sp = null)
       field    = lcProp: int = 1 (sp = frameExtFunExtFun.kt, 19)
       field    = this$0: frameExtFunExtFun.Outer = {frameExtFunExtFun.Outer@uniqueID} (sp = null)
         field    = outerProp: int = 1 (sp = frameExtFunExtFun.kt, 13)
       field    = receiver$0: frameExtFunExtFun.A = {frameExtFunExtFun.A@uniqueID} (sp = null)
         field    = aProp: int = 1 (sp = frameExtFunExtFun.kt, 8)
       field    = $valFoo: int = 1 (sp = null)
     field    = receiver$0: frameExtFunExtFun.B = {frameExtFunExtFun.B@uniqueID} (sp = null)
       field    = bProp: int = 1 (sp = frameExtFunExtFun.kt, 41)
     field    = $valTest: int = 1 (sp = null)
>>>>>>> 1c1ead04
Disconnected from the target VM, address: '!HOST_NAME!:PORT_NAME!', transport: 'socket'

Process finished with exit code 0<|MERGE_RESOLUTION|>--- conflicted
+++ resolved
@@ -74,20 +74,6 @@
 
 // EXPRESSION: bProp
 // RESULT: 1: I
-<<<<<<< HEAD
- frame    = invoke():22, Outer$foo$LocalClass$test$1 {frameExtFunExtFun}
-   this     = this = {frameExtFunExtFun.Outer$foo$LocalClass$test$1@uniqueID}"kotlin.Function0<kotlin.Unit>"
-     field    = this$0: frameExtFunExtFun.Outer$foo$LocalClass = {frameExtFunExtFun.Outer$foo$LocalClass@uniqueID}
-       field    = lcProp: int = 1
-       field    = this$0: frameExtFunExtFun.Outer = {frameExtFunExtFun.Outer@uniqueID}
-         field    = outerProp: int = 1
-       field    = receiver$0: frameExtFunExtFun.A = {frameExtFunExtFun.A@uniqueID}
-         field    = aProp: int = 1
-       field    = $valFoo: int = 1
-     field    = receiver$0: frameExtFunExtFun.B = {frameExtFunExtFun.B@uniqueID}
-       field    = bProp: int = 1
-     field    = $valTest: int = 1
-=======
 
 // EXPRESSION: aMyFun()
 // RESULT: 1: I
@@ -109,7 +95,6 @@
      field    = receiver$0: frameExtFunExtFun.B = {frameExtFunExtFun.B@uniqueID} (sp = null)
        field    = bProp: int = 1 (sp = frameExtFunExtFun.kt, 41)
      field    = $valTest: int = 1 (sp = null)
->>>>>>> 1c1ead04
 Disconnected from the target VM, address: '!HOST_NAME!:PORT_NAME!', transport: 'socket'
 
 Process finished with exit code 0